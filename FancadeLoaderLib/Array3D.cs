--- conflicted
+++ resolved
@@ -186,11 +186,7 @@
 	{
 		if (!InBounds(pos))
 		{
-<<<<<<< HEAD
-			ThrowArgumentOutOfRange(nameof(pos));
-=======
 			ThrowHelper.ThrowArgumentOutOfRange(nameof(pos));
->>>>>>> e59e172f
 		}
 
 		return _array[Index(pos)];
@@ -215,11 +211,7 @@
 	{
 		if (!InBounds(pos))
 		{
-<<<<<<< HEAD
-			ThrowArgumentOutOfRange(nameof(pos));
-=======
 			ThrowHelper.ThrowArgumentOutOfRange(nameof(pos));
->>>>>>> e59e172f
 		}
 
 		_array[Index(pos)] = value;
@@ -243,27 +235,15 @@
 	{
 		if (newSize.X < 0)
 		{
-<<<<<<< HEAD
-			ThrowArgumentOutOfRange(nameof(newSize.X));
+			ThrowHelper.ThrowArgumentOutOfRange(nameof(newSize.X));
 		}
 		else if (newSize.Y < 0)
 		{
-			ThrowArgumentOutOfRange(nameof(newSize.Y));
+			ThrowHelper.ThrowArgumentOutOfRange(nameof(newSize.Y));
 		}
 		else if (newSize.Z < 0)
 		{
-			ThrowArgumentOutOfRange(nameof(newSize.Z));
-=======
-			ThrowHelper.ThrowArgumentOutOfRange(nameof(newSize.X));
-		}
-		else if (newSize.Y < 0)
-		{
-			ThrowHelper.ThrowArgumentOutOfRange(nameof(newSize.Y));
-		}
-		else if (newSize.Z < 0)
-		{
 			ThrowHelper.ThrowArgumentOutOfRange(nameof(newSize.Z));
->>>>>>> e59e172f
 		}
 		else if (newSize == int3.Zero)
 		{
