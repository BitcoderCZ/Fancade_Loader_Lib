--- conflicted
+++ resolved
@@ -123,20 +123,7 @@
     {
         if (value < other)
         {
-<<<<<<< HEAD
-            ThrowArgumentOutOfRangeException(paramName, $"{paramName} ({value}) must be greater than or equal to {other}.");
-        }
-    }
-
-    [MethodImpl(MethodImplOptions.AggressiveInlining)]
-    public static void ThrowIfGreaterThan(int value, int other, string paramName)
-    {
-        if (value > other)
-        {
-            ThrowArgumentOutOfRangeException(paramName, $"{paramName} ({value}) must be less than or equal to {other}.");
-=======
             ThrowArgumentOutOfRangeException(paramName, $"{paramName} ({value}) must be greater than or equal {other}.");
->>>>>>> cb0eba59
         }
     }
 
